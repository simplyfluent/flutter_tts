package com.tundralabs.fluttertts;

import android.content.Context;
import android.os.Build;
import android.os.Bundle;
import android.os.Handler;
import android.os.Looper;
import android.speech.tts.TextToSpeech;
import android.speech.tts.UtteranceProgressListener;
import android.speech.tts.Voice;
import android.util.Log;
import androidx.annotation.NonNull;
import io.flutter.embedding.engine.plugins.FlutterPlugin;
import io.flutter.plugin.common.BinaryMessenger;
import io.flutter.plugin.common.MethodCall;
import io.flutter.plugin.common.MethodChannel;
import io.flutter.plugin.common.MethodChannel.MethodCallHandler;
import io.flutter.plugin.common.MethodChannel.Result;
import io.flutter.plugin.common.PluginRegistry.Registrar;
import java.io.File;
import java.util.ArrayList;
import java.util.HashMap;
import java.util.List;
import java.util.Locale;
import java.util.Map;
import java.util.MissingResourceException;
import java.util.Set;
import java.util.UUID;
import java.lang.reflect.Field;

/** FlutterTtsPlugin */
public class FlutterTtsPlugin implements MethodCallHandler, FlutterPlugin {
  private Handler handler;
  private MethodChannel methodChannel;
  private MethodChannel.Result speakResult;
  private MethodChannel.Result synthResult;
  private boolean awaitSpeakCompletion = false;
  private boolean speaking = false;
  private boolean awaitSynthCompletion = false;
  private boolean synth = false;
  private Context context;
  private TextToSpeech tts;
  private final String tag = "TTS";
  private final String googleTtsEngine = "com.google.android.tts";
  private boolean isTtsInitialized = false;
  private ArrayList<Runnable> pendingMethodCalls = new ArrayList<>();
  private final HashMap<String, String> utterances = new HashMap<>();
  Bundle bundle;
  private int silencems;
  private static final String SILENCE_PREFIX = "SIL_";
  private static final String SYNTHESIZE_TO_FILE_PREFIX = "STF_";
  private int queueMode = TextToSpeech.QUEUE_FLUSH;

  /** Plugin registration. */
  @SuppressWarnings("deprecation")
  public static void registerWith(Registrar registrar) {
    FlutterTtsPlugin instance = new FlutterTtsPlugin();
    instance.initInstance(registrar.messenger(), registrar.activeContext());
  }

  private void initInstance(BinaryMessenger messenger, Context context) {
    this.context = context;
    methodChannel = new MethodChannel(messenger, "flutter_tts");
    methodChannel.setMethodCallHandler(this);
    handler = new Handler(Looper.getMainLooper());
    bundle = new Bundle();
    tts = new TextToSpeech(context, onInitListener, googleTtsEngine);
  }

  /** Android Plugin APIs */
  @Override
  public void onAttachedToEngine(@NonNull FlutterPluginBinding binding) {
    initInstance(binding.getBinaryMessenger(), binding.getApplicationContext());
  }

  @Override
  public void onDetachedFromEngine(@NonNull FlutterPluginBinding binding) {
    stop();
    tts.shutdown();
    context = null;
    methodChannel.setMethodCallHandler(null);
    methodChannel = null;
  }

  private UtteranceProgressListener utteranceProgressListener =
      new UtteranceProgressListener() {
        @Override
        public void onStart(String utteranceId) {
          if (utteranceId != null && utteranceId.startsWith(SYNTHESIZE_TO_FILE_PREFIX)) {
            invokeMethod("synth.onStart", true);
          } else {
            Log.d(tag, "Utterance ID has started: " + utteranceId);
            invokeMethod("speak.onStart", true);
          }
          if (Build.VERSION.SDK_INT < 26) {
            this.onProgress(utteranceId, 0, utterances.get(utteranceId).length());
          }
        }

        @Override
        public void onDone(String utteranceId) {
          if (utteranceId != null && utteranceId.startsWith(SILENCE_PREFIX)) return;
          if (utteranceId != null && utteranceId.startsWith(SYNTHESIZE_TO_FILE_PREFIX)) {
            Log.d(tag, "Utterance ID has completed: " + utteranceId);
            if (awaitSynthCompletion) {
              synthCompletion(1);
            }
            invokeMethod("synth.onComplete", true);
          } else {
            Log.d(tag, "Utterance ID has completed: " + utteranceId);
            if (awaitSpeakCompletion) {
              speakCompletion(1);
            }
            invokeMethod("speak.onComplete", true);
          }
          utterances.remove(utteranceId);
        }

        @Override
        public void onStop(String utteranceId, boolean interrupted) {
          Log.d(
              tag,
              "Utterance ID has been stopped: " + utteranceId + ". Interrupted: " + interrupted);
          if (awaitSpeakCompletion) {
            speaking = false;
          }
          invokeMethod("speak.onCancel", true);
        }

        private void onProgress(String utteranceId, int startAt, int endAt) {
          if (utteranceId != null && !utteranceId.startsWith(SYNTHESIZE_TO_FILE_PREFIX)) {
            final String text = utterances.get(utteranceId);
            final HashMap<String, String> data = new HashMap<>();
            data.put("text", text);
            data.put("start", Integer.toString(startAt));
            data.put("end", Integer.toString(endAt));
            data.put("word", text.substring(startAt, endAt));
            invokeMethod("speak.onProgress", data);
          }
        }

        // Requires Android 26 or later
        @Override
        public void onRangeStart(String utteranceId, int startAt, int endAt, int frame) {
          if (utteranceId != null && !utteranceId.startsWith(SYNTHESIZE_TO_FILE_PREFIX)) {
            super.onRangeStart(utteranceId, startAt, endAt, frame);
            this.onProgress(utteranceId, startAt, endAt);
          }
        }

        @Override
        @Deprecated
        public void onError(String utteranceId) {
          if (utteranceId != null && utteranceId.startsWith(SYNTHESIZE_TO_FILE_PREFIX)) {
            if (awaitSynthCompletion) {
              synth = false;
            }
            invokeMethod("synth.onError", "Error from TextToSpeech (synth)");
          } else {
            if (awaitSpeakCompletion) {
              speaking = false;
            }
            invokeMethod("speak.onError", "Error from TextToSpeech (speak)");
          }
        }

        @Override
        public void onError(String utteranceId, int errorCode) {
          if (utteranceId != null && utteranceId.startsWith(SYNTHESIZE_TO_FILE_PREFIX)) {
            if (awaitSynthCompletion) {
              synth = false;
            }
            invokeMethod("synth.onError", "Error from TextToSpeech (synth) - " + errorCode);
          } else {
            if (awaitSpeakCompletion) {
              speaking = false;
            }
            invokeMethod("speak.onError", "Error from TextToSpeech (speak) - " + errorCode);
          }
        }
      };

  void speakCompletion(final int success) {
    speaking = false;
    handler.post(
        new Runnable() {
          @Override
          public void run() {
            speakResult.success(success);
          }
        });
  }

  void synthCompletion(final int success) {
    synth = false;
    handler.post(
        new Runnable() {
          @Override
          public void run() {
            synthResult.success(success);
          }
        });
  }

  private TextToSpeech.OnInitListener onInitListener =
      new TextToSpeech.OnInitListener() {
        @Override
        public void onInit(int status) {
          if (status == TextToSpeech.SUCCESS) {
            tts.setOnUtteranceProgressListener(utteranceProgressListener);

            try {
              Locale locale = tts.getDefaultVoice().getLocale();
              if (isLanguageAvailable(locale)) {
                tts.setLanguage(locale);
              }
            } catch (NullPointerException | IllegalArgumentException e) {
              Log.e(tag, "getDefaultLocale: " + e.getMessage());
            }

            // Handle pending method calls (sent while TTS was initializing)
            isTtsInitialized = true;
            for (Runnable call : pendingMethodCalls) {
              call.run();
            }
          } else {
            Log.e(tag, "Failed to initialize TextToSpeech");
          }
        }
      };

  @Override
  public void onMethodCall(@NonNull final MethodCall call, @NonNull final Result result) {
    // If TTS is still loading
    if (!isTtsInitialized) {
      // Suspend method call until the TTS engine is ready
      final Runnable suspendedCall =
          new Runnable() {
            public void run() {
              onMethodCall(call, result);
            }
          };
      pendingMethodCalls.add(suspendedCall);
      return;
    }
    switch (call.method) {
      case "speak":
        {
          String text = call.arguments.toString();
          if (this.speaking) {
            result.success(0);
            break;
          }
          boolean b = speak(text);
          if (!b) {
            final Runnable suspendedCall =
                    new Runnable() {
                      public void run() {
                        onMethodCall(call, result);
                      }
                    };
            pendingMethodCalls.add(suspendedCall);
            return;
          }
          if (this.awaitSpeakCompletion) {
            this.speaking = true;
            this.speakResult = result;
          } else {
            result.success(1);
          }
          break;
        }
      case "awaitSpeakCompletion":
        {
          this.awaitSpeakCompletion = Boolean.parseBoolean(call.arguments.toString());
          result.success(1);
          break;
        }
<<<<<<< HEAD
      case "awaitSynthCompletion":
        {
          this.awaitSynthCompletion = Boolean.parseBoolean(call.arguments.toString());
          result.success(1);
          break;
        }
=======
      case "getMaxSpeechInputLength":
      {
        int res = getMaxSpeechInputLength();
        result.success(res);
        break;
      }
>>>>>>> d7223e9e
      case "synthesizeToFile":
        {
          String text = call.argument("text");
          if (this.synth) {
            result.success(0);
            break;
          }
          String fileName = call.argument("fileName");
          synthesizeToFile(text, fileName);
          if (this.awaitSynthCompletion) {
            this.synth = true;
            this.synthResult = result;
          } else {
            result.success(1);
          }
          break;
        }
      case "stop":
        stop();
        result.success(1);
        break;
      case "setEngine":
        String engine = call.arguments.toString();
        setEngine(engine, result);
        break;
      case "setSpeechRate":
        String rate = call.arguments.toString();
        setSpeechRate(Float.parseFloat(rate));
        result.success(1);
        break;
      case "setVolume":
        String volume = call.arguments.toString();
        setVolume(Float.parseFloat(volume), result);
        break;
      case "setPitch":
        String pitch = call.arguments.toString();
        setPitch(Float.parseFloat(pitch), result);
        break;
      case "setLanguage":
        {
          String language = call.arguments.toString();
          setLanguage(language, result);
          break;
        }
      case "getLanguages":
        getLanguages(result);
        break;
      case "getVoices":
        getVoices(result);
        break;
      case "getSpeechRateValidRange":
        getSpeechRateValidRange(result);
        break;
      case "getEngines":
        getEngines(result);
        break;
      case "getDefaultEngine":
        getDefaultEngine(result);
        break;
      case "setVoice":
        HashMap<String, String> voice = call.arguments();
        setVoice(voice, result);
        break;
      case "isLanguageAvailable":
        {
          String language = call.arguments().toString();
          Locale locale = Locale.forLanguageTag(language);
          result.success(isLanguageAvailable(locale));
          break;
        }
      case "setSilence":
        String silencems = call.arguments.toString();
        this.silencems = Integer.parseInt(silencems);
        break;
      case "setSharedInstance":
        result.success(1);
        break;
      case "isLanguageInstalled":
        String language = call.arguments().toString();
        result.success(isLanguageInstalled(language));
        break;
      case "areLanguagesInstalled":
        List<String> languages = call.arguments();
        result.success(areLanguagesInstalled(languages));
        break;
      case "setQueueMode":
        String queueMode = call.arguments.toString();
        this.queueMode = Integer.parseInt(queueMode);
        result.success(1);
        break;
      default:
        result.notImplemented();
        break;
    }
  }

  void setSpeechRate(float rate) {
    tts.setSpeechRate(rate);
  }

  Boolean isLanguageAvailable(Locale locale) {
    return tts.isLanguageAvailable(locale) >= TextToSpeech.LANG_AVAILABLE;
  }

  Map<String, Boolean> areLanguagesInstalled(List<String> languages) {
    Map<String, Boolean> result = new HashMap<>();
    for (String language : languages) {
      result.put(language, isLanguageInstalled(language));
    }
    return result;
  }

  boolean isLanguageInstalled(String language) {
    Locale locale = Locale.forLanguageTag(language);
    if (isLanguageAvailable(locale)) {
      Voice voiceToCheck = null;
      for (Voice v : tts.getVoices()) {
        if (v.getLocale().equals(locale) && !v.isNetworkConnectionRequired()) {
          voiceToCheck = v;
          break;
        }
      }
      if (voiceToCheck != null) {
        Set<String> features = voiceToCheck.getFeatures();
        return features != null
            && !features.contains(TextToSpeech.Engine.KEY_FEATURE_NOT_INSTALLED);
      }
    }
    return false;
  }

  void setEngine(String engine, Result result) {
    tts = new TextToSpeech(context, onInitListener, engine);
    result.success(1);
  }

  void setLanguage(String language, Result result) {
    Locale locale = Locale.forLanguageTag(language);
    if (isLanguageAvailable(locale)) {
      tts.setLanguage(locale);
      result.success(1);
    } else {
      result.success(0);
    }
  }

  void setVoice(HashMap<String, String> voice, Result result) {
    for (Voice ttsVoice : tts.getVoices()) {
      if (ttsVoice.getName().equals(voice.get("name"))
          && ttsVoice.getLocale().toLanguageTag().equals(voice.get("locale"))) {
        tts.setVoice(ttsVoice);
        result.success(1);
        return;
      }
    }
    Log.d(tag, "Voice name not found: " + voice);
    result.success(0);
  }

  void setVolume(float volume, Result result) {
    if (volume >= 0.0F && volume <= 1.0F) {
      bundle.putFloat(TextToSpeech.Engine.KEY_PARAM_VOLUME, volume);
      result.success(1);
    } else {
      Log.d(tag, "Invalid volume " + volume + " value - Range is from 0.0 to 1.0");
      result.success(0);
    }
  }

  void setPitch(float pitch, Result result) {
    if (pitch >= 0.5F && pitch <= 2.0F) {
      tts.setPitch(pitch);
      result.success(1);
    } else {
      Log.d(tag, "Invalid pitch " + pitch + " value - Range is from 0.5 to 2.0");
      result.success(0);
    }
  }

  void getVoices(Result result) {
    ArrayList<HashMap<String, String>> voices = new ArrayList<>();
    try {
      for (Voice voice : tts.getVoices()) {
        HashMap<String, String> voiceMap = new HashMap<>();
        voiceMap.put("name", voice.getName());
        voiceMap.put("locale", voice.getLocale().toLanguageTag());
        voices.add(voiceMap);
      }
      result.success(voices);
    } catch (NullPointerException e) {
      Log.d(tag, "getVoices: " + e.getMessage());
      result.success(null);
    }
  }

  void getLanguages(Result result) {
    ArrayList<String> locales = new ArrayList<>();
    try {
      if (Build.VERSION.SDK_INT >= Build.VERSION_CODES.M) {
        // While this method was introduced in API level 21, it seems that it
        // has not been implemented in the speech service side until API Level 23.
        for (Locale locale : tts.getAvailableLanguages()) {
          locales.add(locale.toLanguageTag());
        }
      } else {
        for (Locale locale : Locale.getAvailableLocales()) {
          if (locale.getVariant().isEmpty() && isLanguageAvailable(locale)) {
            locales.add(locale.toLanguageTag());
          }
        }
      }
    } catch (MissingResourceException | NullPointerException e) {
      Log.d(tag, "getLanguages: " + e.getMessage());
    }
    result.success(locales);
  }

  void getEngines(Result result) {
    ArrayList<String> engines = new ArrayList<>();
    try {
      for (TextToSpeech.EngineInfo engineInfo : tts.getEngines()) {
        engines.add(engineInfo.name);
      }
    } catch (Exception e) {
      Log.d(tag, "getEngines: " + e.getMessage());
    }
    result.success(engines);
  }

  void getDefaultEngine(Result result) {
    final String defaultEngine = tts.getDefaultEngine();
    result.success(defaultEngine);
  }

  void getSpeechRateValidRange(Result result) {
    // Valid values available in the android documentation.
    // https://developer.android.com/reference/android/speech/tts/TextToSpeech#setSpeechRate(float)
    final HashMap<String, String> data = new HashMap<String, String>();
    data.put("min", "0");
    data.put("normal", "1");
    data.put("max", "3");
    data.put("platform", "android");
    result.success(data);
  }

  private boolean speak(String text) {
    String uuid = UUID.randomUUID().toString();
    utterances.put(uuid, text);
    if (ismServiceConnectionUsable(tts)) {
      if (silencems > 0) {
        tts.playSilentUtterance(silencems, TextToSpeech.QUEUE_FLUSH, SILENCE_PREFIX + uuid);
        return tts.speak(text, TextToSpeech.QUEUE_ADD, bundle, uuid) == 0;
      } else {
        return tts.speak(text, this.queueMode, bundle, uuid) == 0;
      }
    } else {
      isTtsInitialized = false;
      tts = new TextToSpeech(context, onInitListener, googleTtsEngine);
      return false;
    }
  }

  private void stop() {
    tts.stop();
  }

  private int getMaxSpeechInputLength() {
    return TextToSpeech.getMaxSpeechInputLength();
  }

  private void synthesizeToFile(String text, String fileName) {
    File file = new File(context.getExternalFilesDir(null), fileName);
    String uuid = UUID.randomUUID().toString();
    bundle.putString(TextToSpeech.Engine.KEY_PARAM_UTTERANCE_ID, SYNTHESIZE_TO_FILE_PREFIX + uuid);

    int result = tts.synthesizeToFile(text, bundle, file, SYNTHESIZE_TO_FILE_PREFIX + uuid);
    if (result == TextToSpeech.SUCCESS) {
      Log.d(tag, "Successfully created file : " + file.getPath());
    } else {
      Log.d(tag, "Failed creating file : " + file.getPath());
    }
  }

  private void invokeMethod(final String method, final Object arguments) {
    handler.post(
        new Runnable() {
          @Override
          public void run() {
            if (methodChannel != null) methodChannel.invokeMethod(method, arguments);
          }
        });
  }

  private boolean ismServiceConnectionUsable(TextToSpeech tts) {

    boolean isBindConnection = true;
    if (tts == null) {
      return false;
    }
    Field[] fields = tts.getClass().getDeclaredFields();
    for (int j = 0; j < fields.length; j++) {
      fields[j].setAccessible(true);
      if ("mServiceConnection".equals(fields[j].getName()) && "android.speech.tts.TextToSpeech$Connection".equals(fields[j].getType().getName())) {
        try {
          if (fields[j].get(tts) == null) {
            isBindConnection = false;
            Log.e(tag, "*******TTS -> mServiceConnection == null*******");
          }
        } catch (IllegalArgumentException e) {
          e.printStackTrace();
        } catch (IllegalAccessException e) {
          e.printStackTrace();
        } catch (Exception e) {
          e.printStackTrace();
        }
      }
    }
    return isBindConnection;
  }

}<|MERGE_RESOLUTION|>--- conflicted
+++ resolved
@@ -276,21 +276,18 @@
           result.success(1);
           break;
         }
-<<<<<<< HEAD
       case "awaitSynthCompletion":
         {
           this.awaitSynthCompletion = Boolean.parseBoolean(call.arguments.toString());
           result.success(1);
           break;
         }
-=======
       case "getMaxSpeechInputLength":
       {
         int res = getMaxSpeechInputLength();
         result.success(res);
         break;
       }
->>>>>>> d7223e9e
       case "synthesizeToFile":
         {
           String text = call.argument("text");
