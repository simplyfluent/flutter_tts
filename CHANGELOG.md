# ChangeLog

<<<<<<< HEAD
## 2.0.0-nullsafety.0

- Adding null safety
=======
## 2.1.0

### Features

- **Android:** Adding the ability to set the queue mode

## 2.0.0

### Features

- **Android:** Adding installed language check

### BREAKING CHANGES

- **iOS/Android:** Adding voice name and locale to voice methods
>>>>>>> 9b6efd51

## 1.3.0

- All: Adding await speak completion

## 1.2.7

- iOS: Adding utterance settings to synthesizeToFile
- Android: Fix crash when utterance completes after Engine is detached

## 1.2.6

- Android: Fixing new API onAttachedToEngine call

## 1.2.5

- macOS: Adding support

## 1.2.4

- iOS: Deactivate audio session only when needed
- Android:  Better exception handling for getLanguages
- Android:  Adding getEngines
- Android:  Adding new Android plugin APIs

## 1.2.3

- iOS: Adding synthesize to file
- iOS: Fix set category ios

## 1.2.2

- Web: Adding pause and continue

## 1.2.1

- iOS: Fix setting iOS Category
- iOS/Android: Adding additional platform calls

## 1.2.0

- iOS: Adding Set Audio Session Category
- Android: Bug fixes

## 1.1.0

- iOS: Adding Pause
- iOS: Adding set Shared Instance

## 1.0.0

- iOS/Android: Feature - Speech marks
- iOS/Android: Breaking changes to Speech rate

## 0.9.2

- iOS: Changing audio session to playAndRecord

## 0.9.1

- Android: Fixing method call error

## 0.9.0

- Android: Adding synthesize to file

## 0.8.7

- Android: Fix sporadic ANR on initialization

## 0.8.6

- iOS: Reducing volume of other sessions while TTS is playing

## 0.8.5

- Android: Fix Android async platform initialization
- Android: Removing initHandler

## 0.8.2

- Web: Adding isLanguageAvailable method
- All: Fixing isLanguageAvailable platform channel and making it case insensitive

## 0.8.0

- Web: Adding Web Support

## 0.7.0

- iOS: Adding Swift version 4.2 to podspec and correct audio playback category

## 0.6.0

- Android: AndroidX support

## 0.5.2

- Android: Bug Fix on isLanguageAvailable

## 0.5.1

- Applying flutter format to fix health suggestion

## 0.5.0

- Android: Adding silence before speak
- Android: Removing deprecated API

## 0.2.6

- IOS: Add voice selection implementation

## 0.2.5

- Android: Ensure invokeMethod runs on main thread

## 0.2.4

- Android: setting minSDK back to 21 and adding instructions to readme
- Android: Adding fallback for getLanguages and defaultLanguage

## 0.2.3

- IOS: Audio continues with the Ring/Silent switch set to silent

## 0.2.2

- Android: Fixing Locale bug

## 0.2.1

- IOS: Fixing getLanguages bug

## 0.2.0

- Android: Adding exception catch for samsung devices
- Android: Using default com.google.android.tts engine
- Android: Get and Set Voice
- Android: InitHandler
- Cleaning up the example

## 0.1.2

- Support for Android background execution
- Updating Android build gradle version to 3.2.1

## 0.1.1

- Fixing TTS bound error in the example
- Fixing default voice language not found error on Android

## 0.1.0

- Updating version for improved maintenance score
- Updating package description for improved maintenance score

## 0.0.8

- Adding analysis_options.yaml for improved health score
- Fixing info/errors from flutter analyze

## 0.0.7

- Updating SDK version in pubspec.yaml
- Adding package link to README
- Fixing language string warning received from xcode

## 0.0.6

- Android: Upgrading Gradle 4.1 to 4.4
- Android: Setting minSdk version to 21
- Android: Adding try/catch to getAvailableLanguages & getDefaultVoice methods (Issues with API 21 & 22)

## 0.0.5

- Adding IOS/Android isLanguageAvailable
- Rename setRate to setSpeechRate

## 0.0.4

- Simplify podspec for Cocoapods 1.5.0

## 0.0.3

- Adding IOS/Android speech pitch and volume

## 0.0.2

- Flutter formatting and fixing pubspec sdk versioning

## 0.0.1

- first POC :
  - methods : speak, stop, setRate, setLangauge, getLanguages
  - a globalHandler for completion<|MERGE_RESOLUTION|>--- conflicted
+++ resolved
@@ -1,10 +1,11 @@
 # ChangeLog
 
-<<<<<<< HEAD
-## 2.0.0-nullsafety.0
+## 3.0.0-nullsafety.0
+
+### Features
 
 - Adding null safety
-=======
+
 ## 2.1.0
 
 ### Features
@@ -20,7 +21,6 @@
 ### BREAKING CHANGES
 
 - **iOS/Android:** Adding voice name and locale to voice methods
->>>>>>> 9b6efd51
 
 ## 1.3.0
 
