name: flutter_tts_example
description: Demonstrates how to use the flutter_tts plugin.

dependencies:
  flutter:
    sdk: flutter

  # The following adds the Cupertino Icons font to your application.
  # Use with the CupertinoIcons class for iOS style icons.
  cupertino_icons: ^1.0.1+1

dev_dependencies:
  flutter_test:
    sdk: flutter

  flutter_tts:
    path: ../

# For information on the generic Dart part of this file, see the
# following page: https://www.dartlang.org/tools/pub/pubspec

# The following section is specific to Flutter.
flutter:

  # The following line ensures that the Material Icons font is
  # included with your application, so that you can use the icons in
  # the material Icons class.
  uses-material-design: true

  # To add assets to your application, add an assets section, like this:
  # assets:
  #  - images/a_dot_burr.jpeg
  #  - images/a_dot_ham.jpeg

  # An image asset can refer to one or more resolution-specific "variants", see
  # https://flutter.io/assets-and-images/#resolution-aware.

  # For details regarding adding assets from package dependencies, see
  # https://flutter.io/assets-and-images/#from-packages

  # To add custom fonts to your application, add a fonts section here,
  # in this "flutter" section. Each entry in this list should have a
  # "family" key with the font family name, and a "fonts" key with a
  # list giving the asset and other descriptors for the font. For
  # example:
  # fonts:
  #   - family: Schyler
  #     fonts:
  #       - asset: fonts/Schyler-Regular.ttf
  #       - asset: fonts/Schyler-Italic.ttf
  #         style: italic
  #   - family: Trajan Pro
  #     fonts:
  #       - asset: fonts/TrajanPro.ttf
  #       - asset: fonts/TrajanPro_Bold.ttf
  #         weight: 700
  #
  # For details regarding fonts from package dependencies, 
  # see https://flutter.io/custom-fonts/#from-packages

environment:                                                            
<<<<<<< HEAD
  sdk: '>=2.12.0-29.10.beta <3.0.0'
=======
  sdk: '>=2.10.0 <3.0.0'
>>>>>>> 9b6efd51
<|MERGE_RESOLUTION|>--- conflicted
+++ resolved
@@ -59,8 +59,4 @@
   # see https://flutter.io/custom-fonts/#from-packages
 
 environment:                                                            
-<<<<<<< HEAD
-  sdk: '>=2.12.0-29.10.beta <3.0.0'
-=======
-  sdk: '>=2.10.0 <3.0.0'
->>>>>>> 9b6efd51
+  sdk: '>=2.12.0-29.10.beta <3.0.0'