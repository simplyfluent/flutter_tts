name: flutter_tts
description: A flutter plugin for Text to Speech.  This plugin is supported on iOS, Android, Web, & macOS.
<<<<<<< HEAD
version: 2.0.0-nullsafety.0
=======
version: 2.1.0
>>>>>>> 9b6efd51
homepage: https://github.com/dlutton/flutter_tts

dependencies:
  flutter:
    sdk: flutter
  flutter_web_plugins:
    sdk: flutter

flutter:
  plugin:
    platforms:
      android:
        package: com.tundralabs.fluttertts
        pluginClass: FlutterTtsPlugin
      ios:
        pluginClass: FlutterTtsPlugin
      macos:
        pluginClass: FlutterTtsPlugin
      web:
        pluginClass: FlutterTtsPlugin
        fileName: flutter_tts_web.dart

environment:
  sdk: '>=2.12.0-29.10.beta <3.0.0'
  flutter: ">=1.12.13+hotfix.5 <2.0.0"<|MERGE_RESOLUTION|>--- conflicted
+++ resolved
@@ -1,10 +1,6 @@
 name: flutter_tts
 description: A flutter plugin for Text to Speech.  This plugin is supported on iOS, Android, Web, & macOS.
-<<<<<<< HEAD
-version: 2.0.0-nullsafety.0
-=======
-version: 2.1.0
->>>>>>> 9b6efd51
+version: 3.0.0-nullsafety.0
 homepage: https://github.com/dlutton/flutter_tts
 
 dependencies:
