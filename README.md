--- conflicted
+++ resolved
@@ -23,13 +23,9 @@
   - [x] set Silence
   - [x] synthesize to file
 - [x] iOS
-<<<<<<< HEAD
   - [x] set shared instance
-  
-=======
   - [x] pause
 
->>>>>>> b6888bbe
 ## Usage
 
 ## Web
@@ -67,7 +63,9 @@
 FlutterTts flutterTts = FlutterTts();
 
 ```
+
 To set shared audio [instance](https://developer.apple.com/documentation/avfoundation/avaudiosession/1616504-sharedinstance):
+
 ```dart
 await flutterTts.setSharedInstance(true);
 ```
@@ -103,6 +101,8 @@
 
 // iOS only
 await flutterTts.setSharedInstance(true);
+
+await flutterTts.pause();
 ```
 
 ### Listening for platform calls
